﻿/*
 * Copyright 2018 James Courtney
 *
 * Licensed under the Apache License, Version 2.0 (the "License");
 * you may not use this file except in compliance with the License.
 * You may obtain a copy of the License at
 *
 *     http://www.apache.org/licenses/LICENSE-2.0
 *
 * Unless required by applicable law or agreed to in writing, software
 * distributed under the License is distributed on an "AS IS" BASIS,
 * WITHOUT WARRANTIES OR CONDITIONS OF ANY KIND, either express or implied.
 * See the License for the specific language governing permissions and
 * limitations under the License.
 */

namespace BenchmarkCore
{
<<<<<<< HEAD
    using System;
    using System.Collections.Generic;
    using System.Diagnostics;
    using System.Linq;
    using benchfb;
    using FlatSharp;
    using FlatSharp.Attributes;
    using FlatSharp.Unsafe;
=======
    using Benchmark.FBBench;
>>>>>>> d5560a9e

    public class Program
    {
        public static void Main(string[] args)
        {
<<<<<<< HEAD
            Console.WriteLine($"x64={Environment.Is64BitProcess}");

            FlatBufferSerializer inPlaceSorter = new FlatBufferSerializer(new FlatBufferSerializerOptions());

            Random r = new Random();
            SortedVector<int> intVector = new SortedVector<int>
            {
                Item = Enumerable.Range(0, 25).Select(x => new SortedVectorItem<int> { Item = r.Next() }).ToList()
            };

            SortedVector<string> stringVector = new SortedVector<string>
            {
                Item = Enumerable.Range(0, 25).Select(x => new SortedVectorItem<string> { Item = Guid.NewGuid().ToString() }).ToList()
            };

            UnsortedVector<string> unsortedString = new UnsortedVector<string> { Item = stringVector.Item };
            UnsortedVector<int> unsortedInt = new UnsortedVector<int> { Item = intVector.Item };

            FooBarContainer fb = CreateFooBarContainer(30);
            var serializer = FooBarContainer.Serializer;
            var sw = new SpanWriter();

            byte[] buffer = new byte[10 * 1024 * 1024];
            var items = new List<(string, Action)>
            {
                //("ToArray", () => intVector.Item.Select(x => x.Item).ToArray()),
                //("ArrayStringSort", () => Array.Sort(stringVector.Item.Select(x => x.Item).ToArray())),
                //("ArrayIntSort", () => Array.Sort(intVector.Item.Select(x => x.Item).ToArray())),
                ("InPlaceSortString", () => inPlaceSorter.Serialize(stringVector, buffer)),
                ("UnsortedString", () => inPlaceSorter.Serialize(unsortedString, buffer)),
                ("InPlaceSortInt", () => inPlaceSorter.Serialize(intVector, buffer)),
                ("UnsortedInt", () => inPlaceSorter.Serialize(unsortedInt, buffer)),
            };

            items.AddRange(GetBenchmarkSet("FooBarContainerDynamic", inPlaceSorter.Compile<FooBarContainer>(), fb));
            items.AddRange(GetBenchmarkSet("FooBarContainerStatic", FooBarContainer.Serializer, fb));

            RunBenchmarkSet(items.ToArray());
        }

        private static FooBarContainer CreateFooBarContainer(int vectorLength)
        {
            FooBar[] fooBars = new FooBar[vectorLength];
            for (int i = 0; i < fooBars.Length; i++)
            {
                var foo = new Foo
                {
                    id = 0xABADCAFEABADCAFE + (ulong)i,
                    count = (short)(10000 + i),
                    prefix = (sbyte)('@' + i),
                    length = (uint)(1000000 + i)
                };

                var bar = new Bar
                {
                    parent = foo,
                    ratio = 3.14159f + i,
                    size = (ushort)(10000 + i),
                    time = 123456 + i
                };

                var fooBar = new FooBar
                {
                    name = Guid.NewGuid().ToString(),
                    postfix = (byte)('!' + i),
                    rating = 3.1415432432445543543 + i,
                    sibling = bar,
                };

                fooBars[i] = fooBar;
            }

            return new FooBarContainer
            {
                fruit = benchfb.Enum.Apples,
                initialized = true,
                location = "http://google.com/flatbuffers/",
                list = fooBars,
            };
        }

        private static void RunBenchmarkSet((string, Action)[] items)
        {
            foreach (var tuple in items)
            {
                for (int loop = 0; loop < 5; ++loop)
                {
                    var action = tuple.Item2;
                    var name = tuple.Item1;

                    for (int i = 0; i < 10000; ++i)
                    {
                        action();
                    }

                    var sw = Stopwatch.StartNew();
                    int count = 1000000;
                    for (int i = 0; i < count; ++i)
                    {
                        action();
                    }
                    sw.Stop();

                    Console.WriteLine($"{name}: Took {sw.ElapsedMilliseconds} ({sw.ElapsedMilliseconds * 1000 / ((double)count)} us per op)");
                    System.Threading.Thread.Sleep(250);
                    GC.Collect();
                }

                Console.WriteLine();
            }

            Console.WriteLine();
        }

        private static (string, Action)[] GetBenchmarkSet(
            string runName, 
            ISerializer<FooBarContainer> serializer, 
            FooBarContainer container)
        {
            int traversalCount = 5;
            byte[] destination = new byte[serializer.GetMaxSize(container)];

            SpanWriter spanWriter = new SpanWriter();
            InputBuffer inputBuffer = new ArrayInputBuffer(destination);
            serializer.Write(spanWriter, destination, container);

            return new (string, Action)[]
            {
                ($"{runName}.GetMaxSize",       () => serializer.GetMaxSize(container)),
                ($"{runName}.Serialize",        () => serializer.Write(spanWriter, destination, container)),
                ($"{runName}.Parse",            () => serializer.Parse(inputBuffer)),
                ($"{runName}.ParseAndTraverse x1", () => ParseAndTraverse(serializer, inputBuffer, 1)),
                ($"{runName}.ParseAndTraverse x{traversalCount}", () => ParseAndTraverse(serializer, inputBuffer, traversalCount)),
                ($"{runName}.ParseAndTraversePartial x1", () => ParseAndTraversePartial(serializer, inputBuffer, 1)),
                ($"{runName}.ParseAndTraversePartial x{traversalCount}", () => ParseAndTraversePartial(serializer, inputBuffer, traversalCount)),
            };
        }

        private static void ParseAndTraverse(ISerializer<FooBarContainer> serializer, InputBuffer inputBuffer, int traversalCount)
        {
            FooBarContainer container = serializer.Parse(inputBuffer);
            for (int i = 0; i < traversalCount; ++i)
            {
                var fruit = container.fruit;
                var initialized = container.initialized;
                var location = container.location;
                var items = container.list;
                int count = items.Count;

                for (int j = 0; j < count; ++j)
                {
                    var item = items[j];
                    var name = item.name;
                    var postfix = item.postfix;
                    var rating = item.rating;
                    var sibling = item.sibling;

                    var ratio = sibling.ratio;
                    var size = sibling.size;
                    var time = sibling.time;
                    var parent = sibling.parent;
                    var count2 = parent.count;
                    var id = parent.id;
                    var length = parent.length;
                    var prefix = parent.prefix;
                }
            }
        }
=======
            FBSharedStringBench bench = new FBSharedStringBench();
            bench.CacheSize = 800;
            bench.VectorLength = 1000;
            bench.GlobalSetup();
>>>>>>> d5560a9e

            while (true)
            {
                bench.Parse_RepeatedStringVector_WithSharedStrings();
            }
        }
    }
}<|MERGE_RESOLUTION|>--- conflicted
+++ resolved
@@ -1,5 +1,5 @@
 ﻿/*
- * Copyright 2018 James Courtney
+ * Copyright 2020 James Courtney
  *
  * Licensed under the Apache License, Version 2.0 (the "License");
  * you may not use this file except in compliance with the License.
@@ -16,198 +16,16 @@
 
 namespace BenchmarkCore
 {
-<<<<<<< HEAD
-    using System;
-    using System.Collections.Generic;
-    using System.Diagnostics;
-    using System.Linq;
-    using benchfb;
-    using FlatSharp;
-    using FlatSharp.Attributes;
-    using FlatSharp.Unsafe;
-=======
     using Benchmark.FBBench;
->>>>>>> d5560a9e
 
     public class Program
     {
         public static void Main(string[] args)
         {
-<<<<<<< HEAD
-            Console.WriteLine($"x64={Environment.Is64BitProcess}");
-
-            FlatBufferSerializer inPlaceSorter = new FlatBufferSerializer(new FlatBufferSerializerOptions());
-
-            Random r = new Random();
-            SortedVector<int> intVector = new SortedVector<int>
-            {
-                Item = Enumerable.Range(0, 25).Select(x => new SortedVectorItem<int> { Item = r.Next() }).ToList()
-            };
-
-            SortedVector<string> stringVector = new SortedVector<string>
-            {
-                Item = Enumerable.Range(0, 25).Select(x => new SortedVectorItem<string> { Item = Guid.NewGuid().ToString() }).ToList()
-            };
-
-            UnsortedVector<string> unsortedString = new UnsortedVector<string> { Item = stringVector.Item };
-            UnsortedVector<int> unsortedInt = new UnsortedVector<int> { Item = intVector.Item };
-
-            FooBarContainer fb = CreateFooBarContainer(30);
-            var serializer = FooBarContainer.Serializer;
-            var sw = new SpanWriter();
-
-            byte[] buffer = new byte[10 * 1024 * 1024];
-            var items = new List<(string, Action)>
-            {
-                //("ToArray", () => intVector.Item.Select(x => x.Item).ToArray()),
-                //("ArrayStringSort", () => Array.Sort(stringVector.Item.Select(x => x.Item).ToArray())),
-                //("ArrayIntSort", () => Array.Sort(intVector.Item.Select(x => x.Item).ToArray())),
-                ("InPlaceSortString", () => inPlaceSorter.Serialize(stringVector, buffer)),
-                ("UnsortedString", () => inPlaceSorter.Serialize(unsortedString, buffer)),
-                ("InPlaceSortInt", () => inPlaceSorter.Serialize(intVector, buffer)),
-                ("UnsortedInt", () => inPlaceSorter.Serialize(unsortedInt, buffer)),
-            };
-
-            items.AddRange(GetBenchmarkSet("FooBarContainerDynamic", inPlaceSorter.Compile<FooBarContainer>(), fb));
-            items.AddRange(GetBenchmarkSet("FooBarContainerStatic", FooBarContainer.Serializer, fb));
-
-            RunBenchmarkSet(items.ToArray());
-        }
-
-        private static FooBarContainer CreateFooBarContainer(int vectorLength)
-        {
-            FooBar[] fooBars = new FooBar[vectorLength];
-            for (int i = 0; i < fooBars.Length; i++)
-            {
-                var foo = new Foo
-                {
-                    id = 0xABADCAFEABADCAFE + (ulong)i,
-                    count = (short)(10000 + i),
-                    prefix = (sbyte)('@' + i),
-                    length = (uint)(1000000 + i)
-                };
-
-                var bar = new Bar
-                {
-                    parent = foo,
-                    ratio = 3.14159f + i,
-                    size = (ushort)(10000 + i),
-                    time = 123456 + i
-                };
-
-                var fooBar = new FooBar
-                {
-                    name = Guid.NewGuid().ToString(),
-                    postfix = (byte)('!' + i),
-                    rating = 3.1415432432445543543 + i,
-                    sibling = bar,
-                };
-
-                fooBars[i] = fooBar;
-            }
-
-            return new FooBarContainer
-            {
-                fruit = benchfb.Enum.Apples,
-                initialized = true,
-                location = "http://google.com/flatbuffers/",
-                list = fooBars,
-            };
-        }
-
-        private static void RunBenchmarkSet((string, Action)[] items)
-        {
-            foreach (var tuple in items)
-            {
-                for (int loop = 0; loop < 5; ++loop)
-                {
-                    var action = tuple.Item2;
-                    var name = tuple.Item1;
-
-                    for (int i = 0; i < 10000; ++i)
-                    {
-                        action();
-                    }
-
-                    var sw = Stopwatch.StartNew();
-                    int count = 1000000;
-                    for (int i = 0; i < count; ++i)
-                    {
-                        action();
-                    }
-                    sw.Stop();
-
-                    Console.WriteLine($"{name}: Took {sw.ElapsedMilliseconds} ({sw.ElapsedMilliseconds * 1000 / ((double)count)} us per op)");
-                    System.Threading.Thread.Sleep(250);
-                    GC.Collect();
-                }
-
-                Console.WriteLine();
-            }
-
-            Console.WriteLine();
-        }
-
-        private static (string, Action)[] GetBenchmarkSet(
-            string runName, 
-            ISerializer<FooBarContainer> serializer, 
-            FooBarContainer container)
-        {
-            int traversalCount = 5;
-            byte[] destination = new byte[serializer.GetMaxSize(container)];
-
-            SpanWriter spanWriter = new SpanWriter();
-            InputBuffer inputBuffer = new ArrayInputBuffer(destination);
-            serializer.Write(spanWriter, destination, container);
-
-            return new (string, Action)[]
-            {
-                ($"{runName}.GetMaxSize",       () => serializer.GetMaxSize(container)),
-                ($"{runName}.Serialize",        () => serializer.Write(spanWriter, destination, container)),
-                ($"{runName}.Parse",            () => serializer.Parse(inputBuffer)),
-                ($"{runName}.ParseAndTraverse x1", () => ParseAndTraverse(serializer, inputBuffer, 1)),
-                ($"{runName}.ParseAndTraverse x{traversalCount}", () => ParseAndTraverse(serializer, inputBuffer, traversalCount)),
-                ($"{runName}.ParseAndTraversePartial x1", () => ParseAndTraversePartial(serializer, inputBuffer, 1)),
-                ($"{runName}.ParseAndTraversePartial x{traversalCount}", () => ParseAndTraversePartial(serializer, inputBuffer, traversalCount)),
-            };
-        }
-
-        private static void ParseAndTraverse(ISerializer<FooBarContainer> serializer, InputBuffer inputBuffer, int traversalCount)
-        {
-            FooBarContainer container = serializer.Parse(inputBuffer);
-            for (int i = 0; i < traversalCount; ++i)
-            {
-                var fruit = container.fruit;
-                var initialized = container.initialized;
-                var location = container.location;
-                var items = container.list;
-                int count = items.Count;
-
-                for (int j = 0; j < count; ++j)
-                {
-                    var item = items[j];
-                    var name = item.name;
-                    var postfix = item.postfix;
-                    var rating = item.rating;
-                    var sibling = item.sibling;
-
-                    var ratio = sibling.ratio;
-                    var size = sibling.size;
-                    var time = sibling.time;
-                    var parent = sibling.parent;
-                    var count2 = parent.count;
-                    var id = parent.id;
-                    var length = parent.length;
-                    var prefix = parent.prefix;
-                }
-            }
-        }
-=======
             FBSharedStringBench bench = new FBSharedStringBench();
             bench.CacheSize = 800;
             bench.VectorLength = 1000;
             bench.GlobalSetup();
->>>>>>> d5560a9e
 
             while (true)
             {
