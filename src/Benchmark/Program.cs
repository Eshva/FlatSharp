--- conflicted
+++ resolved
@@ -16,6 +16,7 @@
 
 namespace Benchmark
 {
+    using System.Collections.Generic;
     using BenchmarkDotNet.Analysers;
     using BenchmarkDotNet.Columns;
     using BenchmarkDotNet.Configs;
@@ -24,18 +25,8 @@
     using BenchmarkDotNet.Filters;
     using BenchmarkDotNet.Jobs;
     using BenchmarkDotNet.Loggers;
-<<<<<<< HEAD
-    using BenchmarkDotNet.Order;
     using BenchmarkDotNet.Reports;
     using BenchmarkDotNet.Running;
-    using BenchmarkDotNet.Validators;
-    using System.Collections.Generic;
-    using System.Text;
-=======
-    using BenchmarkDotNet.Reports;
-    using BenchmarkDotNet.Running;
-    using System.Collections.Generic;
->>>>>>> d5560a9e
 
     public class Program
     {
